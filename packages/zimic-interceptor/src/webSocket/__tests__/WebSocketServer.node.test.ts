--- conflicted
+++ resolved
@@ -317,11 +317,7 @@
       type RequestMessage = WebSocketEventMessage<Schema, 'with-reply'>;
       const requestMessages: RequestMessage[] = [];
 
-<<<<<<< HEAD
-      server.on('event', 'with-reply', (message) => {
-=======
       server.onChannel('event', 'with-reply', (message) => {
->>>>>>> e3ad8ca5
         requestMessages.push(message);
         return { response: 'answer' };
       });
@@ -377,11 +373,7 @@
       type EventMessage = WebSocketEventMessage<Schema, 'no-reply'>;
       const eventMessages: EventMessage[] = [];
 
-<<<<<<< HEAD
-      server.on('event', 'no-reply', (message) => {
-=======
       server.onChannel('event', 'no-reply', (message) => {
->>>>>>> e3ad8ca5
         eventMessages.push(message);
       });
 
@@ -414,11 +406,7 @@
       type EventMessage = WebSocketEventMessage<Schema, 'no-reply'>;
       const eventMessages: EventMessage[] = [];
 
-<<<<<<< HEAD
-      const eventListener = server.on(
-=======
       const eventListener = server.onChannel(
->>>>>>> e3ad8ca5
         'event',
         'no-reply',
         vi.fn<WebSocketEventMessageListener<Schema, 'no-reply'>>(
@@ -433,11 +421,7 @@
       rawClient = new ClientSocket(`ws://localhost:${port}`);
       await waitForOpenClientSocket(rawClient);
 
-<<<<<<< HEAD
-      server.off('event', 'no-reply', eventListener);
-=======
       server.offChannel('event', 'no-reply', eventListener);
->>>>>>> e3ad8ca5
 
       const eventMessage = { message: 'test' };
       rawClient.send(
@@ -477,11 +461,7 @@
       type ReplyMessage = WebSocketReplyMessage<Schema, 'with-reply'>;
       const replyMessages: ReplyMessage[] = [];
 
-<<<<<<< HEAD
-      server.on('reply', 'with-reply', (message) => {
-=======
       server.onChannel('reply', 'with-reply', (message) => {
->>>>>>> e3ad8ca5
         replyMessages.push(message);
       });
 
@@ -544,11 +524,7 @@
       type ReplyMessage = WebSocketReplyMessage<Schema, 'with-reply'>;
       const replyMessages: ReplyMessage[] = [];
 
-<<<<<<< HEAD
-      const replyListener = server.on(
-=======
       const replyListener = server.onChannel(
->>>>>>> e3ad8ca5
         'reply',
         'with-reply',
         vi.fn<WebSocketReplyMessageListener<Schema, 'with-reply'>>(
@@ -576,11 +552,7 @@
         expect(replyMessages.length).toBeGreaterThan(0);
       });
 
-<<<<<<< HEAD
-      server.off('reply', 'with-reply', replyListener);
-=======
       server.offChannel('reply', 'with-reply', replyListener);
->>>>>>> e3ad8ca5
 
       const replyMessage: ReplyMessage['data'] = { response: 'answer' };
 
