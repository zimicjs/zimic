--- conflicted
+++ resolved
@@ -63,12 +63,6 @@
         waitForAuthentication: true,
       });
 
-<<<<<<< HEAD
-      this.webSocketClient.on('event', 'interceptors/responses/create', this.createResponse);
-      this.webSocketClient.on('event', 'interceptors/responses/unhandled', this.handleUnhandledServerRequest);
-
-=======
->>>>>>> e3ad8ca5
       this.platform = this.readPlatform();
       this.isRunning = true;
     });
@@ -129,12 +123,7 @@
       this.webSocketClient.offChannel('event', 'interceptors/responses/create', this.createResponse);
       this.webSocketClient.offChannel('event', 'interceptors/responses/unhandled', this.handleUnhandledServerRequest);
 
-<<<<<<< HEAD
-      this.webSocketClient.off('event', 'interceptors/responses/create', this.createResponse);
-      this.webSocketClient.off('event', 'interceptors/responses/unhandled', this.handleUnhandledServerRequest);
-=======
       await this.clearHandlers();
->>>>>>> e3ad8ca5
 
       await this.webSocketClient.stop();
 
