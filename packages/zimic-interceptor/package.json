{
  "name": "@zimic/interceptor",
  "description": "Next-gen TypeScript-first HTTP intercepting and mocking",
  "keywords": [
    "zimic",
    "typescript",
    "types",
    "typegen",
    "validation",
    "inference",
    "http",
    "interceptor",
    "mock",
    "api",
    "static"
  ],
<<<<<<< HEAD
  "version": "1.0.3",
=======
  "version": "1.0.4-canary.0",
>>>>>>> 95018849
  "repository": {
    "type": "git",
    "url": "https://github.com/zimicjs/zimic.git",
    "directory": "packages/zimic-interceptor"
  },
  "author": {
    "name": "Diego Aquino",
    "url": "https://github.com/diego-aquino"
  },
  "funding": {
    "type": "github",
    "url": "https://github.com/sponsors/zimicjs"
  },
  "private": false,
  "publishConfig": {
    "access": "public",
    "provenance": true
  },
  "engines": {
    "node": ">=20.0.0"
  },
  "license": "MIT",
  "files": [
    "package.json",
    "README.md",
    "LICENSE.md",
    "src",
    "!src/**/tests",
    "!src/**/__tests__",
    "!src/**/*.test.ts",
    "dist",
    "index.d.ts",
    "http.d.ts",
    "server.d.ts"
  ],
  "sideEffects": false,
  "main": "./dist/index.js",
  "module": "./dist/index.mjs",
  "types": "index.d.ts",
  "bin": {
    "zimic-interceptor": "./dist/cli.js"
  },
  "exports": {
    ".": {
      "types": "./index.d.ts",
      "import": "./dist/index.mjs",
      "require": "./dist/index.js",
      "default": "./dist/index.js"
    },
    "./http": {
      "types": "./http.d.ts",
      "import": "./dist/http.mjs",
      "require": "./dist/http.js",
      "default": "./dist/http.js"
    },
    "./server": {
      "types": "./server.d.ts",
      "import": "./dist/server.mjs",
      "require": "./dist/server.js",
      "default": "./dist/server.js"
    },
    "./package.json": "./package.json"
  },
  "scripts": {
    "dev": "tsup --watch",
    "cli": "node --enable-source-maps ./dist/cli.js",
    "build": "tsup",
    "lint": "eslint --cache --no-error-on-unmatched-pattern --no-warn-ignored --fix",
    "lint:turbo": "pnpm lint . --max-warnings 0",
    "style": "prettier --log-level warn --ignore-unknown --no-error-on-unmatched-pattern --cache",
    "style:check": "pnpm style --check",
    "style:format": "pnpm style --write",
    "test": "dotenv -v NODE_ENV=test -v FORCE_COLOR=1 -- vitest",
    "test:turbo": "dotenv -v CI=true -- pnpm run test run --coverage",
    "types:check": "tsc --noEmit",
    "deps:install-playwright": "playwright install chromium",
    "deps:init-msw": "msw init ./public --no-save",
    "deps:prepare": "pnpm deps:install-playwright && pnpm deps:init-msw",
    "postinstall": "node --enable-source-maps -e \"try{require('./dist/scripts/postinstall')}catch(error){console.error(error)}\""
  },
  "dependencies": {
    "@whatwg-node/server": "0.10.12",
    "execa": "9.6.0",
    "isomorphic-ws": "5.0.0",
    "msw": "2.11.0",
    "picocolors": "^1.1.1",
    "ws": "8.18.3",
    "yargs": "18.0.0",
    "zod": "^4.1.5"
  },
  "optionalDependencies": {
    "bufferutil": "4.0.9"
  },
  "devDependencies": {
    "@types/node": "^24.3.0",
    "@types/ws": "^8.18.1",
    "@types/yargs": "^17.0.33",
    "@vitest/browser": "^3.2.4",
    "@vitest/coverage-istanbul": "^3.2.4",
    "@zimic/eslint-config-node": "workspace:*",
    "@zimic/lint-staged-config": "workspace:*",
    "@zimic/tsconfig": "workspace:*",
    "@zimic/utils": "workspace:*",
    "dotenv-cli": "^10.0.0",
    "eslint": "^9.34.0",
    "playwright": "^1.55.0",
    "tsup": "^8.4.0",
    "typescript": "^5.9.2",
    "vitest": "^3.2.4"
  },
  "peerDependencies": {
    "@zimic/http": "^1.0.0 || workspace:*",
    "typescript": ">=5.0.0"
  },
  "peerDependenciesMeta": {
    "typescript": {
      "optional": true
    }
  }
}<|MERGE_RESOLUTION|>--- conflicted
+++ resolved
@@ -14,11 +14,7 @@
     "api",
     "static"
   ],
-<<<<<<< HEAD
-  "version": "1.0.3",
-=======
   "version": "1.0.4-canary.0",
->>>>>>> 95018849
   "repository": {
     "type": "git",
     "url": "https://github.com/zimicjs/zimic.git",
