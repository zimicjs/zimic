{
  "name": "@zimic/interceptor",
  "description": "Next-gen TypeScript-first HTTP intercepting and mocking",
  "keywords": [
    "zimic",
    "typescript",
    "types",
    "typegen",
    "validation",
    "inference",
    "http",
    "interceptor",
    "mock",
    "api",
    "static"
  ],
<<<<<<< HEAD
  "version": "1.0.0-rc.4",
=======
  "version": "0.21.4-canary.0",
>>>>>>> 783f8405
  "repository": {
    "type": "git",
    "url": "https://github.com/zimicjs/zimic.git",
    "directory": "packages/zimic-interceptor"
  },
  "author": {
    "name": "Diego Aquino",
    "url": "https://github.com/diego-aquino"
  },
  "funding": {
    "type": "github",
    "url": "https://github.com/sponsors/zimicjs"
  },
  "private": false,
  "publishConfig": {
    "access": "public",
    "provenance": true
  },
  "engines": {
    "node": ">=20.0.0"
  },
  "license": "MIT",
  "files": [
    "package.json",
    "README.md",
    "LICENSE.md",
    "src",
    "!src/**/tests",
    "!src/**/__tests__",
    "!src/**/*.test.ts",
    "dist",
    "index.d.ts",
    "http.d.ts",
    "server.d.ts"
  ],
  "sideEffects": false,
  "main": "./dist/index.js",
  "module": "./dist/index.mjs",
  "types": "index.d.ts",
  "bin": {
    "zimic-interceptor": "./dist/cli.js"
  },
  "exports": {
    ".": {
      "types": "./index.d.ts",
      "import": "./dist/index.mjs",
      "require": "./dist/index.js",
      "default": "./dist/index.js"
    },
    "./http": {
      "types": "./http.d.ts",
      "import": "./dist/http.mjs",
      "require": "./dist/http.js",
      "default": "./dist/http.js"
    },
    "./server": {
      "types": "./server.d.ts",
      "import": "./dist/server.mjs",
      "require": "./dist/server.js",
      "default": "./dist/server.js"
    },
    "./package.json": "./package.json"
  },
  "scripts": {
    "dev": "tsup --watch",
    "cli": "node --enable-source-maps ./dist/cli.js",
    "build": "tsup",
    "lint": "eslint --cache --no-error-on-unmatched-pattern --no-warn-ignored --fix",
    "lint:turbo": "pnpm lint . --max-warnings 0",
    "style": "prettier --log-level warn --ignore-unknown --no-error-on-unmatched-pattern --cache",
    "style:check": "pnpm style --check",
    "style:format": "pnpm style --write",
    "test": "dotenv -v NODE_ENV=test -v FORCE_COLOR=1 -- vitest",
    "test:turbo": "dotenv -v CI=true -- pnpm run test run --coverage",
    "types:check": "tsc --noEmit",
    "deps:install-playwright": "playwright install chromium",
    "deps:init-msw": "msw init ./public --no-save",
    "deps:prepare": "pnpm deps:install-playwright && pnpm deps:init-msw",
    "postinstall": "node --enable-source-maps -e \"try{require('./dist/scripts/postinstall')}catch(error){console.error(error)}\""
  },
  "dependencies": {
    "@whatwg-node/server": "0.10.10",
    "execa": "9.6.0",
    "isomorphic-ws": "5.0.0",
    "msw": "2.10.4",
    "picocolors": "^1.1.1",
    "ws": "8.18.3",
    "yargs": "18.0.0",
    "zod": "^4.0.10"
  },
  "optionalDependencies": {
    "bufferutil": "4.0.9"
  },
  "devDependencies": {
    "@types/node": "^24.1.0",
    "@types/ws": "^8.18.1",
    "@types/yargs": "^17.0.33",
    "@vitest/browser": "^3.2.4",
    "@vitest/coverage-istanbul": "^3.2.4",
    "@zimic/eslint-config-node": "workspace:*",
    "@zimic/lint-staged-config": "workspace:*",
    "@zimic/tsconfig": "workspace:*",
    "@zimic/utils": "workspace:*",
    "dotenv-cli": "^9.0.0",
    "eslint": "^9.32.0",
    "playwright": "^1.54.1",
    "tsup": "^8.4.0",
    "typescript": "^5.9.2",
    "vitest": "^3.2.4"
  },
  "peerDependencies": {
    "@zimic/http": "^0.7.0 || ^1.0.0-rc || workspace:*",
    "typescript": ">=5.0.0"
  },
  "peerDependenciesMeta": {
    "typescript": {
      "optional": true
    }
  }
}<|MERGE_RESOLUTION|>--- conflicted
+++ resolved
@@ -14,11 +14,7 @@
     "api",
     "static"
   ],
-<<<<<<< HEAD
   "version": "1.0.0-rc.4",
-=======
-  "version": "0.21.4-canary.0",
->>>>>>> 783f8405
   "repository": {
     "type": "git",
     "url": "https://github.com/zimicjs/zimic.git",
