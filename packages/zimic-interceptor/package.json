--- conflicted
+++ resolved
@@ -14,11 +14,7 @@
     "api",
     "static"
   ],
-<<<<<<< HEAD
-  "version": "1.2.3",
-=======
   "version": "1.2.4-canary.1",
->>>>>>> 1d07af78
   "homepage": "https://zimic.dev/docs/interceptor",
   "repository": {
     "type": "git",
