--- conflicted
+++ resolved
@@ -109,17 +109,10 @@
   "devDependencies": {
     "@types/node": "^24.10.1",
     "@types/ws": "^8.18.1",
-<<<<<<< HEAD
-    "@types/yargs": "^17.0.34",
-    "@vitest/browser": "^4.0.8",
-    "@vitest/browser-playwright": "^4.0.8",
-    "@vitest/coverage-istanbul": "^4.0.8",
-=======
     "@types/yargs": "^17.0.35",
-    "@vitest/browser": "^4.0.6",
-    "@vitest/browser-playwright": "^4.0.6",
-    "@vitest/coverage-istanbul": "^4.0.6",
->>>>>>> 415e3232
+    "@vitest/browser": "^4.0.9",
+    "@vitest/browser-playwright": "^4.0.9",
+    "@vitest/coverage-istanbul": "^4.0.9",
     "@zimic/eslint-config-node": "workspace:*",
     "@zimic/lint-staged-config": "workspace:*",
     "@zimic/tsconfig": "workspace:*",
@@ -130,7 +123,7 @@
     "playwright": "^1.56.1",
     "tsup": "^8.5.1",
     "typescript": "^5.9.3",
-    "vitest": "^4.0.8"
+    "vitest": "^4.0.9"
   },
   "peerDependencies": {
     "@zimic/http": "^1.2.0 || workspace:*",
