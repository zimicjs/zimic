--- conflicted
+++ resolved
@@ -279,307 +279,6 @@
     });
   });
 
-<<<<<<< HEAD
-  it('should support intercepting PATCH requests having headers restrictions', async () => {
-    type UserUpdateHeaders = HttpSchema.Headers<{
-      'content-type'?: string;
-      accept?: string;
-    }>;
-
-    await usingHttpInterceptor<{
-      '/users/:id': {
-        PATCH: {
-          request: {
-            headers: UserUpdateHeaders;
-          };
-          response: {
-            200: { body: User };
-          };
-        };
-      };
-    }>(interceptorOptions, async (interceptor) => {
-      const updateHandler = await promiseIfRemote(
-        interceptor
-          .patch(`/users/${users[0].id}`)
-          .with({
-            headers: { 'content-type': 'application/json' },
-          })
-          .with((request) => {
-            expectTypeOf(request.headers).toEqualTypeOf<HttpHeaders<UserUpdateHeaders>>();
-            expect(request.headers).toBeInstanceOf(HttpHeaders);
-
-            return request.headers.get('accept')?.includes('application/json') ?? false;
-          })
-          .respond((request) => {
-            expectTypeOf(request.headers).toEqualTypeOf<HttpHeaders<UserUpdateHeaders>>();
-            expect(request.headers).toBeInstanceOf(HttpHeaders);
-
-            return {
-              status: 200,
-              body: users[0],
-            };
-          }),
-        interceptor,
-      );
-      expect(updateHandler).toBeInstanceOf(Handler);
-
-      let updateRequests = await promiseIfRemote(updateHandler.requests(), interceptor);
-      expect(updateRequests).toHaveLength(0);
-
-      const headers = new HttpHeaders<UserUpdateHeaders>({
-        'content-type': 'application/json',
-        accept: 'application/json',
-      });
-
-      let updateResponse = await fetch(joinURL(baseURL, `/users/${users[0].id}`), { method: 'PATCH', headers });
-      expect(updateResponse.status).toBe(200);
-      updateRequests = await promiseIfRemote(updateHandler.requests(), interceptor);
-      expect(updateRequests).toHaveLength(1);
-
-      headers.append('accept', 'application/xml');
-
-      updateResponse = await fetch(joinURL(baseURL, `/users/${users[0].id}`), { method: 'PATCH', headers });
-      expect(updateResponse.status).toBe(200);
-      updateRequests = await promiseIfRemote(updateHandler.requests(), interceptor);
-      expect(updateRequests).toHaveLength(2);
-
-      headers.delete('accept');
-
-      let updateResponsePromise = fetch(joinURL(baseURL, `/users/${users[0].id}`), { method: 'PATCH', headers });
-      await expectFetchError(updateResponsePromise);
-      updateRequests = await promiseIfRemote(updateHandler.requests(), interceptor);
-      expect(updateRequests).toHaveLength(2);
-
-      headers.set('accept', 'application/json');
-      headers.set('content-type', 'text/plain');
-
-      updateResponsePromise = fetch(joinURL(baseURL, `/users/${users[0].id}`), { method: 'PATCH', headers });
-      await expectFetchError(updateResponsePromise);
-      updateRequests = await promiseIfRemote(updateHandler.requests(), interceptor);
-      expect(updateRequests).toHaveLength(2);
-    });
-  });
-
-  it('should support intercepting PATCH requests having search params restrictions', async () => {
-    type UserUpdateSearchParams = HttpSchema.SearchParams<{
-      tag?: string;
-    }>;
-
-    await usingHttpInterceptor<{
-      '/users/:id': {
-        PATCH: {
-          request: {
-            searchParams: UserUpdateSearchParams;
-          };
-          response: {
-            200: { body: User };
-          };
-        };
-      };
-    }>(interceptorOptions, async (interceptor) => {
-      const updateHandler = await promiseIfRemote(
-        interceptor
-          .patch(`/users/${users[0].id}`)
-          .with({
-            searchParams: { tag: 'admin' },
-          })
-          .respond((request) => {
-            expectTypeOf(request.searchParams).toEqualTypeOf<HttpSearchParams<UserUpdateSearchParams>>();
-            expect(request.searchParams).toBeInstanceOf(HttpSearchParams);
-
-            return {
-              status: 200,
-              body: users[0],
-            };
-          }),
-        interceptor,
-      );
-      expect(updateHandler).toBeInstanceOf(Handler);
-
-      let updateRequests = await promiseIfRemote(updateHandler.requests(), interceptor);
-      expect(updateRequests).toHaveLength(0);
-
-      const searchParams = new HttpSearchParams<UserUpdateSearchParams>({
-        tag: 'admin',
-      });
-
-      const updateResponse = await fetch(joinURL(baseURL, `/users/${users[0].id}?${searchParams.toString()}`), {
-        method: 'PATCH',
-      });
-      expect(updateResponse.status).toBe(200);
-      updateRequests = await promiseIfRemote(updateHandler.requests(), interceptor);
-      expect(updateRequests).toHaveLength(1);
-
-      searchParams.delete('tag');
-
-      const updateResponsePromise = fetch(joinURL(baseURL, `/users/${users[0].id}?${searchParams.toString()}`), {
-        method: 'PATCH',
-      });
-      await expectFetchError(updateResponsePromise);
-      updateRequests = await promiseIfRemote(updateHandler.requests(), interceptor);
-      expect(updateRequests).toHaveLength(1);
-    });
-  });
-
-  it('should support intercepting PATCH requests having body restrictions', async () => {
-    type UserUpdateBody = JSONValue<User>;
-
-    await usingHttpInterceptor<{
-      '/users/:id': {
-        PATCH: {
-          request: {
-            body: UserUpdateBody;
-          };
-          response: {
-            200: { body: User };
-          };
-        };
-      };
-    }>(interceptorOptions, async (interceptor) => {
-      const updateHandler = await promiseIfRemote(
-        interceptor
-          .patch(`/users/${users[0].id}`)
-          .with({
-            body: { ...users[0], name: users[1].name },
-          })
-          .respond((request) => {
-            expectTypeOf(request.body).toEqualTypeOf<UserUpdateBody>();
-
-            return {
-              status: 200,
-              body: users[0],
-            };
-          }),
-        interceptor,
-      );
-      expect(updateHandler).toBeInstanceOf(Handler);
-
-      let updateRequests = await promiseIfRemote(updateHandler.requests(), interceptor);
-      expect(updateRequests).toHaveLength(0);
-
-      const updateResponse = await fetch(joinURL(baseURL, `/users/${users[0].id}`), {
-        method: 'PATCH',
-        body: JSON.stringify({
-          ...users[0],
-          name: users[1].name,
-        } satisfies UserUpdateBody),
-      });
-      expect(updateResponse.status).toBe(200);
-      updateRequests = await promiseIfRemote(updateHandler.requests(), interceptor);
-      expect(updateRequests).toHaveLength(1);
-
-      const updateResponsePromise = fetch(joinURL(baseURL, `/users/${users[0].id}`), {
-        method: 'PATCH',
-        body: JSON.stringify({
-          ...users[0],
-          name: users[0].name,
-        } satisfies UserUpdateBody),
-      });
-      await expectFetchError(updateResponsePromise);
-      updateRequests = await promiseIfRemote(updateHandler.requests(), interceptor);
-      expect(updateRequests).toHaveLength(1);
-    });
-  });
-
-  it('should support intercepting PATCH requests with a dynamic path', async () => {
-    await usingHttpInterceptor<{
-      '/users/:id': {
-        PATCH: {
-          response: {
-            200: { body: User };
-          };
-        };
-      };
-    }>(interceptorOptions, async (interceptor) => {
-      const genericUpdateHandler = await promiseIfRemote(
-        interceptor.patch('/users/:id').respond((request) => {
-          expectTypeOf(request.pathParams).toEqualTypeOf<{ id: string }>();
-          expect(request.pathParams).toEqual({ id: users[0].id });
-
-          return {
-            status: 200,
-            body: users[0],
-          };
-        }),
-        interceptor,
-      );
-      expect(genericUpdateHandler).toBeInstanceOf(Handler);
-
-      let genericUpdateRequests = await promiseIfRemote(genericUpdateHandler.requests(), interceptor);
-      expect(genericUpdateRequests).toHaveLength(0);
-
-      const genericUpdateResponse = await fetch(joinURL(baseURL, `/users/${users[0].id}`), { method: 'PATCH' });
-      expect(genericUpdateResponse.status).toBe(200);
-
-      const genericUpdatedUser = (await genericUpdateResponse.json()) as User;
-      expect(genericUpdatedUser).toEqual(users[0]);
-
-      genericUpdateRequests = await promiseIfRemote(genericUpdateHandler.requests(), interceptor);
-      expect(genericUpdateRequests).toHaveLength(1);
-      const [genericUpdateRequest] = genericUpdateRequests;
-      expect(genericUpdateRequest).toBeInstanceOf(Request);
-
-      expectTypeOf(genericUpdateRequest.pathParams).toEqualTypeOf<{ id: string }>();
-      expect(genericUpdateRequest.pathParams).toEqual({ id: users[0].id });
-
-      expectTypeOf(genericUpdateRequest.body).toEqualTypeOf<null>();
-      expect(genericUpdateRequest.body).toBe(null);
-
-      expectTypeOf(genericUpdateRequest.response.status).toEqualTypeOf<200>();
-      expect(genericUpdateRequest.response.status).toEqual(200);
-
-      expectTypeOf(genericUpdateRequest.response.body).toEqualTypeOf<User>();
-      expect(genericUpdateRequest.response.body).toEqual(users[0]);
-
-      await promiseIfRemote(genericUpdateHandler.bypass(), interceptor);
-
-      const specificUpdateHandler = await promiseIfRemote(
-        interceptor.patch(`/users/${users[0].id}`).respond((request) => {
-          expectTypeOf(request.pathParams).toEqualTypeOf<{ id: string }>();
-          expect(request.pathParams).toEqual({});
-
-          return {
-            status: 200,
-            body: users[0],
-          };
-        }),
-        interceptor,
-      );
-      expect(specificUpdateHandler).toBeInstanceOf(Handler);
-
-      let specificUpdateRequests = await promiseIfRemote(specificUpdateHandler.requests(), interceptor);
-      expect(specificUpdateRequests).toHaveLength(0);
-
-      const specificUpdateResponse = await fetch(joinURL(baseURL, `/users/${users[0].id}`), { method: 'PATCH' });
-      expect(specificUpdateResponse.status).toBe(200);
-
-      const specificUpdatedUser = (await specificUpdateResponse.json()) as User;
-      expect(specificUpdatedUser).toEqual(users[0]);
-
-      specificUpdateRequests = await promiseIfRemote(specificUpdateHandler.requests(), interceptor);
-      expect(specificUpdateRequests).toHaveLength(1);
-      const [specificUpdateRequest] = specificUpdateRequests;
-      expect(specificUpdateRequest).toBeInstanceOf(Request);
-
-      expectTypeOf(specificUpdateRequest.pathParams).toEqualTypeOf<{ id: string }>();
-      expect(specificUpdateRequest.pathParams).toEqual({});
-
-      expectTypeOf(specificUpdateRequest.body).toEqualTypeOf<null>();
-      expect(specificUpdateRequest.body).toBe(null);
-
-      expectTypeOf(specificUpdateRequest.response.status).toEqualTypeOf<200>();
-      expect(specificUpdateRequest.response.status).toEqual(200);
-
-      expectTypeOf(specificUpdateRequest.response.body).toEqualTypeOf<User>();
-      expect(specificUpdateRequest.response.body).toEqual(users[0]);
-
-      const unmatchedUpdatePromise = fetch(joinURL(baseURL, `/users/${users[1].id}`), { method: 'PATCH' });
-      await expectFetchError(unmatchedUpdatePromise);
-    });
-  });
-
-=======
->>>>>>> d8c2d7bf
   it('should not intercept a PATCH request without a registered response', async () => {
     await usingHttpInterceptor<{
       '/users/:id': {
@@ -757,9 +456,14 @@
         };
       }>(interceptorOptions, async (interceptor) => {
         const genericUpdateHandler = await promiseIfRemote(
-          interceptor.patch('/users/:id').respond({
-            status: 200,
-            body: users[0],
+          interceptor.patch('/users/:id').respond((request) => {
+            expectTypeOf(request.pathParams).toEqualTypeOf<{ id: string }>();
+            expect(request.pathParams).toEqual({ id: users[0].id });
+
+            return {
+              status: 200,
+              body: users[0],
+            };
           }),
           interceptor,
         );
@@ -779,6 +483,9 @@
         const [genericUpdateRequest] = genericUpdateRequests;
         expect(genericUpdateRequest).toBeInstanceOf(Request);
 
+        expectTypeOf(genericUpdateRequest.pathParams).toEqualTypeOf<{ id: string }>();
+        expect(genericUpdateRequest.pathParams).toEqual({ id: users[0].id });
+
         expectTypeOf(genericUpdateRequest.body).toEqualTypeOf<null>();
         expect(genericUpdateRequest.body).toBe(null);
 
@@ -791,9 +498,14 @@
         await promiseIfRemote(genericUpdateHandler.bypass(), interceptor);
 
         const specificUpdateHandler = await promiseIfRemote(
-          interceptor.patch(`/users/${users[0].id}`).respond({
-            status: 200,
-            body: users[0],
+          interceptor.patch(`/users/${users[0].id}`).respond((request) => {
+            expectTypeOf(request.pathParams).toEqualTypeOf<{ id: string }>();
+            expect(request.pathParams).toEqual({});
+
+            return {
+              status: 200,
+              body: users[0],
+            };
           }),
           interceptor,
         );
@@ -812,6 +524,9 @@
         expect(specificUpdateRequests).toHaveLength(1);
         const [specificUpdateRequest] = specificUpdateRequests;
         expect(specificUpdateRequest).toBeInstanceOf(Request);
+
+        expectTypeOf(specificUpdateRequest.pathParams).toEqualTypeOf<{ id: string }>();
+        expect(specificUpdateRequest.pathParams).toEqual({});
 
         expectTypeOf(specificUpdateRequest.body).toEqualTypeOf<null>();
         expect(specificUpdateRequest.body).toBe(null);
