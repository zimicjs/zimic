--- conflicted
+++ resolved
@@ -262,261 +262,6 @@
     });
   });
 
-<<<<<<< HEAD
-  it('should support intercepting OPTIONS requests having headers restrictions', async () => {
-    type FiltersOptionsHeaders = HttpSchema.Headers<{
-      'content-type'?: string;
-      accept?: string;
-    }>;
-
-    await usingHttpInterceptor<{
-      '/filters': {
-        OPTIONS: {
-          request: {
-            headers: FiltersOptionsHeaders;
-          };
-          response: {
-            200: { headers: AccessControlHeaders };
-          };
-        };
-      };
-    }>(interceptorOptions, async (interceptor) => {
-      const optionsHandler = await promiseIfRemote(
-        interceptor
-          .options('/filters')
-          .with({
-            headers: { 'content-type': 'application/json' },
-          })
-          .with((request) => {
-            expectTypeOf(request.headers).toEqualTypeOf<HttpHeaders<FiltersOptionsHeaders>>();
-            expect(request.headers).toBeInstanceOf(HttpHeaders);
-
-            const acceptHeader = request.headers.get('accept');
-            return acceptHeader ? acceptHeader.includes('application/json') : false;
-          })
-          .respond((request) => {
-            expectTypeOf(request.headers).toEqualTypeOf<HttpHeaders<FiltersOptionsHeaders>>();
-            expect(request.headers).toBeInstanceOf(HttpHeaders);
-
-            return {
-              status: 200,
-              headers: DEFAULT_ACCESS_CONTROL_HEADERS,
-            };
-          }),
-        interceptor,
-      );
-      expect(optionsHandler).toBeInstanceOf(Handler);
-
-      let optionsRequests = await promiseIfRemote(optionsHandler.requests(), interceptor);
-      expect(optionsRequests).toHaveLength(0);
-
-      const headers = new HttpHeaders<FiltersOptionsHeaders>({
-        'content-type': 'application/json',
-        accept: 'application/json',
-      });
-
-      let optionsResponse = await fetch(joinURL(baseURL, '/filters'), { method: 'OPTIONS', headers });
-      expect(optionsResponse.status).toBe(200);
-      optionsRequests = await promiseIfRemote(optionsHandler.requests(), interceptor);
-      expect(optionsRequests).toHaveLength(1);
-
-      headers.append('accept', 'application/xml');
-
-      optionsResponse = await fetch(joinURL(baseURL, '/filters'), { method: 'OPTIONS', headers });
-      expect(optionsResponse.status).toBe(200);
-      optionsRequests = await promiseIfRemote(optionsHandler.requests(), interceptor);
-      expect(optionsRequests).toHaveLength(2);
-
-      headers.delete('accept');
-
-      let optionsResponsePromise = fetch(joinURL(baseURL, '/filters'), { method: 'OPTIONS', headers });
-      await expectFetchErrorOrPreflightResponse(optionsResponsePromise, {
-        shouldBePreflight: overridesPreflightResponse,
-      });
-      optionsRequests = await promiseIfRemote(optionsHandler.requests(), interceptor);
-      expect(optionsRequests).toHaveLength(2);
-
-      headers.delete('content-type');
-
-      optionsResponsePromise = fetch(joinURL(baseURL, '/filters'), { method: 'OPTIONS', headers });
-      await expectFetchErrorOrPreflightResponse(optionsResponsePromise, {
-        shouldBePreflight: overridesPreflightResponse,
-      });
-      optionsRequests = await promiseIfRemote(optionsHandler.requests(), interceptor);
-      expect(optionsRequests).toHaveLength(2);
-
-      headers.set('accept', 'application/json');
-      headers.set('content-type', 'text/plain');
-
-      optionsResponsePromise = fetch(joinURL(baseURL, `/users`), { method: 'OPTIONS', headers });
-      await expectFetchErrorOrPreflightResponse(optionsResponsePromise, {
-        shouldBePreflight: overridesPreflightResponse,
-      });
-      optionsRequests = await promiseIfRemote(optionsHandler.requests(), interceptor);
-      expect(optionsRequests).toHaveLength(2);
-    });
-  });
-
-  it('should support intercepting OPTIONS requests having search params restrictions', async () => {
-    type FiltersOptionsSearchParams = HttpSchema.SearchParams<{
-      tag?: string;
-    }>;
-
-    await usingHttpInterceptor<{
-      '/filters': {
-        OPTIONS: {
-          request: {
-            searchParams: FiltersOptionsSearchParams;
-          };
-          response: {
-            200: {
-              headers: AccessControlHeaders;
-            };
-          };
-        };
-      };
-    }>(interceptorOptions, async (interceptor) => {
-      const optionsHandler = await promiseIfRemote(
-        interceptor
-          .options('/filters')
-          .with({
-            searchParams: { tag: 'admin' },
-          })
-          .respond((request) => {
-            expectTypeOf(request.searchParams).toEqualTypeOf<HttpSearchParams<FiltersOptionsSearchParams>>();
-            expect(request.searchParams).toBeInstanceOf(HttpSearchParams);
-
-            return {
-              status: 200,
-              headers: DEFAULT_ACCESS_CONTROL_HEADERS,
-            };
-          }),
-        interceptor,
-      );
-      expect(optionsHandler).toBeInstanceOf(Handler);
-
-      let optionsRequests = await promiseIfRemote(optionsHandler.requests(), interceptor);
-      expect(optionsRequests).toHaveLength(0);
-
-      const searchParams = new HttpSearchParams<FiltersOptionsSearchParams>({
-        tag: 'admin',
-      });
-
-      const optionsResponse = await fetch(joinURL(baseURL, `/filters?${searchParams.toString()}`), {
-        method: 'OPTIONS',
-      });
-      expect(optionsResponse.status).toBe(200);
-      optionsRequests = await promiseIfRemote(optionsHandler.requests(), interceptor);
-      expect(optionsRequests).toHaveLength(numberOfRequestsIncludingPrefetch);
-
-      searchParams.delete('tag');
-
-      const optionsResponsePromise = fetch(joinURL(baseURL, `/filters?${searchParams.toString()}`), {
-        method: 'OPTIONS',
-      });
-      await expectFetchErrorOrPreflightResponse(optionsResponsePromise, {
-        shouldBePreflight: overridesPreflightResponse,
-      });
-      optionsRequests = await promiseIfRemote(optionsHandler.requests(), interceptor);
-      expect(optionsRequests).toHaveLength(numberOfRequestsIncludingPrefetch);
-    });
-  });
-
-  it('should support intercepting OPTIONS requests with a dynamic path', async () => {
-    await usingHttpInterceptor<{
-      '/filters/:id': {
-        OPTIONS: {
-          response: {
-            200: { headers: AccessControlHeaders };
-          };
-        };
-      };
-    }>(interceptorOptions, async (interceptor) => {
-      const genericOptionsHandler = await promiseIfRemote(
-        interceptor.options('/filters/:id').respond((request) => {
-          expectTypeOf(request.pathParams).toEqualTypeOf<{ id: string }>();
-          expect(request.pathParams).toEqual({ id: '1' });
-
-          return {
-            status: 200,
-            headers: DEFAULT_ACCESS_CONTROL_HEADERS,
-          };
-        }),
-        interceptor,
-      );
-      expect(genericOptionsHandler).toBeInstanceOf(Handler);
-
-      let genericOptionsRequests = await promiseIfRemote(genericOptionsHandler.requests(), interceptor);
-      expect(genericOptionsRequests).toHaveLength(0);
-
-      const genericOptionsResponse = await fetch(joinURL(baseURL, `/filters/${1}`), { method: 'OPTIONS' });
-      expect(genericOptionsResponse.status).toBe(200);
-
-      genericOptionsRequests = await promiseIfRemote(genericOptionsHandler.requests(), interceptor);
-      expect(genericOptionsRequests).toHaveLength(numberOfRequestsIncludingPrefetch);
-      const genericOptionsRequest = genericOptionsRequests[numberOfRequestsIncludingPrefetch - 1];
-      expect(genericOptionsRequest).toBeInstanceOf(Request);
-
-      expectTypeOf(genericOptionsRequest.pathParams).toEqualTypeOf<{ id: string }>();
-      expect(genericOptionsRequest.pathParams).toEqual({ id: '1' });
-
-      expectTypeOf(genericOptionsRequest.body).toEqualTypeOf<null>();
-      expect(genericOptionsRequest.body).toBe(null);
-
-      expectTypeOf(genericOptionsRequest.response.status).toEqualTypeOf<200>();
-      expect(genericOptionsRequest.response.status).toEqual(200);
-
-      expectTypeOf(genericOptionsRequest.response.body).toEqualTypeOf<null>();
-      expect(genericOptionsRequest.response.body).toBe(null);
-
-      await promiseIfRemote(genericOptionsHandler.bypass(), interceptor);
-
-      const specificOptionsHandler = await promiseIfRemote(
-        interceptor.options(`/filters/${1}`).respond((request) => {
-          expectTypeOf(request.pathParams).toEqualTypeOf<{ id: string }>();
-          expect(request.pathParams).toEqual({});
-
-          return {
-            status: 200,
-            headers: DEFAULT_ACCESS_CONTROL_HEADERS,
-          };
-        }),
-        interceptor,
-      );
-      expect(specificOptionsHandler).toBeInstanceOf(Handler);
-
-      let specificOptionsRequests = await promiseIfRemote(specificOptionsHandler.requests(), interceptor);
-      expect(specificOptionsRequests).toHaveLength(0);
-
-      const specificOptionsResponse = await fetch(joinURL(baseURL, `/filters/${1}`), { method: 'OPTIONS' });
-      expect(specificOptionsResponse.status).toBe(200);
-
-      specificOptionsRequests = await promiseIfRemote(specificOptionsHandler.requests(), interceptor);
-      expect(specificOptionsRequests).toHaveLength(numberOfRequestsIncludingPrefetch);
-      const specificOptionsRequest = specificOptionsRequests[numberOfRequestsIncludingPrefetch - 1];
-      expect(specificOptionsRequest).toBeInstanceOf(Request);
-
-      expectTypeOf(specificOptionsRequest.pathParams).toEqualTypeOf<{ id: string }>();
-      expect(specificOptionsRequest.pathParams).toEqual({});
-
-      expectTypeOf(specificOptionsRequest.body).toEqualTypeOf<null>();
-      expect(specificOptionsRequest.body).toBe(null);
-
-      expectTypeOf(specificOptionsRequest.response.status).toEqualTypeOf<200>();
-      expect(specificOptionsRequest.response.status).toEqual(200);
-
-      expectTypeOf(specificOptionsRequest.response.body).toEqualTypeOf<null>();
-      expect(specificOptionsRequest.response.body).toBe(null);
-
-      const unmatchedOptionsPromise = fetch(joinURL(baseURL, `/filters/${2}`), { method: 'OPTIONS' });
-      await expectFetchErrorOrPreflightResponse(unmatchedOptionsPromise, {
-        shouldBePreflight: overridesPreflightResponse,
-      });
-    });
-  });
-
-=======
->>>>>>> d8c2d7bf
   it('should result in a browser error after returning a remote OPTIONS request without proper access-control headers', async () => {
     await usingHttpInterceptor<{
       '/filters': {
@@ -707,9 +452,14 @@
         };
       }>(interceptorOptions, async (interceptor) => {
         const genericOptionsHandler = await promiseIfRemote(
-          interceptor.options('/filters/:id').respond({
-            status: 200,
-            headers: DEFAULT_ACCESS_CONTROL_HEADERS,
+          interceptor.options('/filters/:id').respond((request) => {
+            expectTypeOf(request.pathParams).toEqualTypeOf<{ id: string }>();
+            expect(request.pathParams).toEqual({ id: '1' });
+
+            return {
+              status: 200,
+              headers: DEFAULT_ACCESS_CONTROL_HEADERS,
+            };
           }),
           interceptor,
         );
@@ -726,6 +476,9 @@
         const genericOptionsRequest = genericOptionsRequests[numberOfRequestsIncludingPrefetch - 1];
         expect(genericOptionsRequest).toBeInstanceOf(Request);
 
+        expectTypeOf(genericOptionsRequest.pathParams).toEqualTypeOf<{ id: string }>();
+        expect(genericOptionsRequest.pathParams).toEqual({ id: '1' });
+
         expectTypeOf(genericOptionsRequest.body).toEqualTypeOf<null>();
         expect(genericOptionsRequest.body).toBe(null);
 
@@ -738,9 +491,14 @@
         await promiseIfRemote(genericOptionsHandler.bypass(), interceptor);
 
         const specificOptionsHandler = await promiseIfRemote(
-          interceptor.options(`/filters/${1}`).respond({
-            status: 200,
-            headers: DEFAULT_ACCESS_CONTROL_HEADERS,
+          interceptor.options(`/filters/${1}`).respond((request) => {
+            expectTypeOf(request.pathParams).toEqualTypeOf<{ id: string }>();
+            expect(request.pathParams).toEqual({});
+
+            return {
+              status: 200,
+              headers: DEFAULT_ACCESS_CONTROL_HEADERS,
+            };
           }),
           interceptor,
         );
@@ -756,6 +514,9 @@
         expect(specificOptionsRequests).toHaveLength(numberOfRequestsIncludingPrefetch);
         const specificOptionsRequest = specificOptionsRequests[numberOfRequestsIncludingPrefetch - 1];
         expect(specificOptionsRequest).toBeInstanceOf(Request);
+
+        expectTypeOf(specificOptionsRequest.pathParams).toEqualTypeOf<{ id: string }>();
+        expect(specificOptionsRequest.pathParams).toEqual({});
 
         expectTypeOf(specificOptionsRequest.body).toEqualTypeOf<null>();
         expect(specificOptionsRequest.body).toBe(null);
