import NotStartedHttpInterceptorError from './http/interceptor/errors/NotStartedHttpInterceptorError';
import UnknownHttpInterceptorPlatform from './http/interceptor/errors/UnknownHttpInterceptorPlatform';
import { createHttpInterceptor } from './http/interceptor/factory';
import { UnhandledRequestStrategy } from './http/interceptor/types/options';
import UnregisteredServiceWorkerError from './http/interceptorWorker/errors/UnregisteredServiceWorkerError';
import HttpInterceptorWorkerStore from './http/interceptorWorker/HttpInterceptorWorkerStore';

export { UnknownHttpInterceptorPlatform, NotStartedHttpInterceptorError, UnregisteredServiceWorkerError };

export type {
  HttpRequestHandlerResponseDeclaration,
  HttpRequestHandlerResponseDeclarationFactory,
  HttpInterceptorRequest,
  HttpInterceptorResponse,
  TrackedHttpInterceptorRequest,
} from './http/requestHandler/types/requests';

export type {
  LocalHttpRequestHandler,
  RemoteHttpRequestHandler,
  SyncedRemoteHttpRequestHandler,
  PendingRemoteHttpRequestHandler,
  HttpRequestHandler,
  HttpRequestHandlerRestriction,
  HttpRequestHandlerComputedRestriction,
  HttpRequestHandlerHeadersStaticRestriction,
  HttpRequestHandlerSearchParamsStaticRestriction,
  HttpRequestHandlerStaticRestriction,
  HttpRequestHandlerBodyStaticRestriction,
} from './http/requestHandler/types/public';

export type {
  HttpInterceptorType,
  HttpInterceptorPlatform,
  LocalHttpInterceptorOptions,
  RemoteHttpInterceptorOptions,
  HttpInterceptorOptions,
  UnhandledRequestStrategy,
} from './http/interceptor/types/options';
export type { ExtractHttpInterceptorSchema } from './http/interceptor/types/schema';

export type { LocalHttpInterceptor, RemoteHttpInterceptor, HttpInterceptor } from './http/interceptor/types/public';

<<<<<<< HEAD
export const http = Object.freeze({
  createInterceptor: createHttpInterceptor,

  default: {
    onUnhandledRequest: (strategy: UnhandledRequestStrategy) => {
      const store = new HttpInterceptorWorkerStore();
      store.setDefaultUnhandledRequestStrategy(strategy);
    },
  },
});
=======
/** @see {@link https://github.com/diego-aquino/zimic#http `http` API reference} */
export interface HttpNamespace {
  /**
   * Creates an HTTP interceptor.
   *
   * @param options The options for the interceptor.
   * @returns The created HTTP interceptor.
   * @throws {InvalidURLError} If the base URL is invalid.
   * @throws {UnsupportedURLProtocolError} If the base URL protocol is not either `http` or `https`.
   * @see {@link https://github.com/diego-aquino/zimic#httpcreateinterceptor `http.createInterceptor` API reference}
   * @see {@link https://github.com/diego-aquino/zimic#declaring-http-service-schemas Declaring service schemas}
   */
  createInterceptor: typeof createHttpInterceptor;
}
>>>>>>> 8c99f51b

/** @see {@link https://github.com/diego-aquino/zimic#http `http` API reference} */
export const http: HttpNamespace = {
  createInterceptor: createHttpInterceptor,
};<|MERGE_RESOLUTION|>--- conflicted
+++ resolved
@@ -41,18 +41,6 @@
 
 export type { LocalHttpInterceptor, RemoteHttpInterceptor, HttpInterceptor } from './http/interceptor/types/public';
 
-<<<<<<< HEAD
-export const http = Object.freeze({
-  createInterceptor: createHttpInterceptor,
-
-  default: {
-    onUnhandledRequest: (strategy: UnhandledRequestStrategy) => {
-      const store = new HttpInterceptorWorkerStore();
-      store.setDefaultUnhandledRequestStrategy(strategy);
-    },
-  },
-});
-=======
 /** @see {@link https://github.com/diego-aquino/zimic#http `http` API reference} */
 export interface HttpNamespace {
   /**
@@ -66,10 +54,26 @@
    * @see {@link https://github.com/diego-aquino/zimic#declaring-http-service-schemas Declaring service schemas}
    */
   createInterceptor: typeof createHttpInterceptor;
+
+  /** Default HTTP settings. */
+  default: {
+    /**
+     * Sets the default strategy for unhandled requests.
+     *
+     * @param strategy The default strategy to be set.
+     */
+    onUnhandledRequest: (strategy: UnhandledRequestStrategy) => void;
+  };
 }
->>>>>>> 8c99f51b
 
 /** @see {@link https://github.com/diego-aquino/zimic#http `http` API reference} */
-export const http: HttpNamespace = {
+export const http: HttpNamespace = Object.freeze({
   createInterceptor: createHttpInterceptor,
-};+
+  default: Object.freeze({
+    onUnhandledRequest: (strategy: UnhandledRequestStrategy) => {
+      const store = new HttpInterceptorWorkerStore();
+      store.setDefaultUnhandledRequestStrategy(strategy);
+    },
+  }),
+});