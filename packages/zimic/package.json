--- conflicted
+++ resolved
@@ -10,11 +10,7 @@
     "mock",
     "static"
   ],
-<<<<<<< HEAD
-  "version": "0.11.1-canary.0",
-=======
   "version": "0.11.1",
->>>>>>> 5a8450c5
   "repository": {
     "type": "git",
     "url": "https://github.com/zimicjs/zimic.git",
