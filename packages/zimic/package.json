{
  "name": "zimic",
  "description": "TypeScript-first HTTP request mocking",
  "keywords": [
    "typescript",
    "validation",
    "type",
    "inference",
    "http",
    "mock",
    "static"
  ],
  "version": "0.9.4",
  "repository": {
    "type": "git",
    "url": "https://github.com/zimicjs/zimic.git",
    "directory": "packages/zimic"
  },
  "author": {
    "name": "Diego Aquino",
    "url": "https://github.com/diego-aquino"
  },
  "private": false,
  "publishConfig": {
    "access": "public",
    "provenance": true
  },
  "engines": {
    "node": ">=18.13.0"
  },
  "license": "MIT",
  "files": [
    "package.json",
    "README.md",
    "LICENSE.md",
    "dist",
    "index.d.ts",
    "http.d.ts",
    "interceptor/http.d.ts",
    "interceptor/server.d.ts",
    "typegen.d.ts"
  ],
  "main": "./dist/index.js",
  "module": "./dist/index.mjs",
  "types": "index.d.ts",
  "bin": {
    "zimic": "./dist/cli.js"
  },
  "exports": {
    ".": {
      "types": "./dist/index.d.ts",
      "import": "./dist/index.mjs",
      "require": "./dist/index.js",
      "default": "./dist/index.js"
    },
    "./http": {
      "types": "./dist/http.d.ts",
      "import": "./dist/http.mjs",
      "require": "./dist/http.js",
      "default": "./dist/http.js"
    },
    "./interceptor/http": {
      "types": "./dist/interceptor/http.d.ts",
      "import": "./dist/interceptor/http.mjs",
      "require": "./dist/interceptor/http.js",
      "default": "./dist/interceptor/http.js"
    },
    "./interceptor/server": {
      "types": "./dist/interceptor/server.d.ts",
      "import": "./dist/interceptor/server.mjs",
      "require": "./dist/interceptor/server.js",
      "default": "./dist/interceptor/server.js"
    },
    "./typegen": {
      "types": "./dist/typegen.d.ts",
      "import": "./dist/typegen.mjs",
      "require": "./dist/typegen.js",
      "default": "./dist/typegen.js"
    },
    "./package.json": "./package.json"
  },
  "scripts": {
    "dev": "tsup --watch",
    "cli": "node ./dist/cli.js",
    "build": "tsup",
    "lint": "eslint --ext 'ts,tsx' --cache --no-error-on-unmatched-pattern --fix",
    "lint:turbo": "pnpm lint . --max-warnings 0",
    "style": "prettier --log-level warn --ignore-unknown --no-error-on-unmatched-pattern --cache",
    "style:check": "pnpm style --check",
    "style:format": "pnpm style --write",
    "test": "dotenv -v NODE_ENV=test -- vitest",
    "test:turbo": "dotenv -v CI=true -- pnpm run test run --coverage",
    "types:check": "tsc --noEmit",
    "typegen:fixtures": "tsx ./scripts/dev/typegen/generateFixtureTypes.js",
    "deps:install-playwright": "playwright install chromium",
    "deps:init-msw": "msw init ./public --no-save",
    "postinstall": "node -e \"try{require('./dist/scripts/postinstall')}catch(error){console.error(error)}\"",
    "prepublish:patch-relative-paths": "sed -E -i 's/\\]\\(\\.\\/([^\\)]+)\\)/](..\\/..\\/\\1)/g;s/\"\\.\\/([^\"]+)\"/\"..\\/..\\/\\1\"/g'",
    "prepublishOnly": "cp ../../README.md ../../LICENSE.md . && pnpm prepublish:patch-relative-paths README.md"
  },
  "dependencies": {
    "@whatwg-node/server": "0.9.53",
    "chalk": "4.1.2",
    "execa": "9.5.1",
    "isomorphic-ws": "5.0.0",
<<<<<<< HEAD
    "msw": "2.6.0",
    "openapi-typescript": "7.4.2",
=======
    "msw": "2.4.3",
    "openapi-typescript": "7.4.3",
>>>>>>> ac46bcb6
    "ws": "8.18.0",
    "yargs": "17.7.2"
  },
  "optionalDependencies": {
    "bufferutil": "4.0.8"
  },
  "devDependencies": {
    "@types/cross-spawn": "^6.0.6",
    "@types/js-yaml": "^4.0.9",
    "@types/node": "^22.9.0",
    "@types/ws": "^8.5.13",
    "@types/yargs": "^17.0.33",
    "@vitest/browser": "^2.1.4",
    "@vitest/coverage-istanbul": "^2.1.4",
    "@zimic/eslint-config-node": "workspace:*",
    "@zimic/lint-staged-config": "workspace:*",
    "@zimic/tsconfig": "workspace:*",
    "dotenv-cli": "^7.4.2",
    "js-yaml": "^4.1.0",
    "playwright": "^1.48.2",
    "prettier": "^3.3.3",
    "tsup": "^8.3.5",
    "tsx": "^4.19.2",
    "typescript": "^5.6.3",
    "vitest": "^2.1.4"
  },
  "peerDependencies": {
    "typescript": ">=4.8.0"
  },
  "peerDependenciesMeta": {
    "typescript": {
      "optional": true
    }
  }
}<|MERGE_RESOLUTION|>--- conflicted
+++ resolved
@@ -103,13 +103,8 @@
     "chalk": "4.1.2",
     "execa": "9.5.1",
     "isomorphic-ws": "5.0.0",
-<<<<<<< HEAD
     "msw": "2.6.0",
-    "openapi-typescript": "7.4.2",
-=======
-    "msw": "2.4.3",
     "openapi-typescript": "7.4.3",
->>>>>>> ac46bcb6
     "ws": "8.18.0",
     "yargs": "17.7.2"
   },
