--- conflicted
+++ resolved
@@ -107,13 +107,8 @@
     "chalk": "4.1.2",
     "execa": "9.5.2",
     "isomorphic-ws": "5.0.0",
-<<<<<<< HEAD
     "msw": "2.7.0",
-    "openapi-typescript": "7.4.4",
-=======
-    "msw": "2.4.3",
     "openapi-typescript": "7.5.1",
->>>>>>> 7dc615ec
     "ws": "8.18.0",
     "yargs": "17.7.2"
   },
