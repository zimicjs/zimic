{
  "name": "@zimic/http",
  "description": "Next-gen TypeScript-first HTTP utilities",
  "keywords": [
    "zimic",
    "typescript",
    "types",
    "typegen",
    "validation",
    "inference",
    "http",
    "api",
    "static"
  ],
<<<<<<< HEAD
  "version": "1.3.6",
=======
  "version": "1.3.7-canary.5",
>>>>>>> 743843ff
  "homepage": "https://zimic.dev/docs/http",
  "repository": {
    "type": "git",
    "url": "https://github.com/zimicjs/zimic.git",
    "directory": "packages/zimic-http"
  },
  "author": {
    "name": "Diego Aquino",
    "url": "https://github.com/diego-aquino"
  },
  "funding": {
    "type": "github",
    "url": "https://github.com/sponsors/zimicjs"
  },
  "private": false,
  "publishConfig": {
    "access": "public",
    "provenance": true
  },
  "engines": {
    "node": ">=20.0.0"
  },
  "license": "MIT",
  "files": [
    "package.json",
    "README.md",
    "LICENSE.md",
    "src",
    "!src/**/tests",
    "!src/**/__tests__",
    "!src/**/*.test.ts",
    "dist",
    "index.d.ts",
    "typegen.d.ts"
  ],
  "sideEffects": false,
  "main": "./dist/index.js",
  "module": "./dist/index.mjs",
  "types": "index.d.ts",
  "bin": {
    "zimic-http": "./dist/cli.js"
  },
  "exports": {
    ".": {
      "types": "./index.d.ts",
      "import": "./dist/index.mjs",
      "require": "./dist/index.js",
      "default": "./dist/index.js"
    },
    "./typegen": {
      "types": "./typegen.d.ts",
      "import": "./dist/typegen.mjs",
      "require": "./dist/typegen.js",
      "default": "./dist/typegen.js"
    },
    "./package.json": "./package.json"
  },
  "scripts": {
    "setup": "playwright install chromium",
    "dev": "tsup --watch",
    "cli": "node --enable-source-maps ./dist/cli.js",
    "build": "tsup",
    "lint": "eslint --cache --no-error-on-unmatched-pattern --no-warn-ignored --fix",
    "lint:turbo": "pnpm lint . --max-warnings 0",
    "style": "prettier --log-level warn --ignore-unknown --no-error-on-unmatched-pattern --cache",
    "style:check": "pnpm style --check",
    "style:format": "pnpm style --write",
    "test": "dotenv -v NODE_ENV=test -v FORCE_COLOR=1 -- vitest",
    "test:turbo": "dotenv -v CI=true -- pnpm run test run --coverage",
    "types:check": "tsc --noEmit",
    "typegen:fixtures": "tsx ./scripts/typegen/generateFixtureTypes.ts"
  },
  "dependencies": {
    "openapi-typescript": "7.10.1",
    "picocolors": "^1.1.1",
    "yargs": "18.0.0"
  },
  "devDependencies": {
    "@types/js-yaml": "^4.0.9",
    "@types/node": "^25.0.3",
    "@types/yargs": "^17.0.35",
    "@vitest/browser": "^4.0.16",
    "@vitest/browser-playwright": "^4.0.16",
    "@vitest/coverage-istanbul": "^4.0.16",
    "@zimic/eslint-config-node": "workspace:*",
    "@zimic/interceptor": "workspace:*",
    "@zimic/lint-staged-config": "workspace:*",
    "@zimic/tsconfig": "workspace:*",
    "@zimic/utils": "workspace:*",
    "dotenv-cli": "^11.0.0",
    "eslint": "^9.39.2",
    "js-yaml": "^4.1.1",
    "playwright": "^1.57.0",
    "prettier": "^3.7.4",
    "tsup": "^8.5.1",
    "tsx": "^4.21.0",
    "typescript": "^5.9.3",
    "vitest": "^4.0.16"
  },
  "peerDependencies": {
    "typescript": ">=5.0.0"
  },
  "peerDependenciesMeta": {
    "typescript": {
      "optional": true
    }
  }
}<|MERGE_RESOLUTION|>--- conflicted
+++ resolved
@@ -12,11 +12,7 @@
     "api",
     "static"
   ],
-<<<<<<< HEAD
-  "version": "1.3.6",
-=======
   "version": "1.3.7-canary.5",
->>>>>>> 743843ff
   "homepage": "https://zimic.dev/docs/http",
   "repository": {
     "type": "git",
