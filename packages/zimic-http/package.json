{
  "name": "@zimic/http",
  "description": "Next-gen TypeScript-first HTTP utilities",
  "keywords": [
    "zimic",
    "typescript",
    "types",
    "typegen",
    "validation",
    "inference",
    "http",
    "api",
    "static"
  ],
  "version": "1.3.1-canary.0",
  "homepage": "https://zimic.dev/docs/http",
  "repository": {
    "type": "git",
    "url": "https://github.com/zimicjs/zimic.git",
    "directory": "packages/zimic-http"
  },
  "author": {
    "name": "Diego Aquino",
    "url": "https://github.com/diego-aquino"
  },
  "funding": {
    "type": "github",
    "url": "https://github.com/sponsors/zimicjs"
  },
  "private": false,
  "publishConfig": {
    "access": "public",
    "provenance": true
  },
  "engines": {
    "node": ">=20.0.0"
  },
  "license": "MIT",
  "files": [
    "package.json",
    "README.md",
    "LICENSE.md",
    "src",
    "!src/**/tests",
    "!src/**/__tests__",
    "!src/**/*.test.ts",
    "dist",
    "index.d.ts",
    "typegen.d.ts"
  ],
  "sideEffects": false,
  "main": "./dist/index.js",
  "module": "./dist/index.mjs",
  "types": "index.d.ts",
  "bin": {
    "zimic-http": "./dist/cli.js"
  },
  "exports": {
    ".": {
      "types": "./index.d.ts",
      "import": "./dist/index.mjs",
      "require": "./dist/index.js",
      "default": "./dist/index.js"
    },
    "./typegen": {
      "types": "./typegen.d.ts",
      "import": "./dist/typegen.mjs",
      "require": "./dist/typegen.js",
      "default": "./dist/typegen.js"
    },
    "./package.json": "./package.json"
  },
  "scripts": {
    "dev": "tsup --watch",
    "cli": "node --enable-source-maps ./dist/cli.js",
    "build": "tsup",
    "lint": "eslint --cache --no-error-on-unmatched-pattern --no-warn-ignored --fix",
    "lint:turbo": "pnpm lint . --max-warnings 0",
    "style": "prettier --log-level warn --ignore-unknown --no-error-on-unmatched-pattern --cache",
    "style:check": "pnpm style --check",
    "style:format": "pnpm style --write",
    "test": "dotenv -v NODE_ENV=test -v FORCE_COLOR=1 -- vitest",
    "test:turbo": "dotenv -v CI=true -- pnpm run test run --coverage",
    "types:check": "tsc --noEmit",
    "typegen:fixtures": "tsx ./scripts/typegen/generateFixtureTypes.ts",
    "deps:setup-playwright": "playwright install chromium",
    "deps:setup": "pnpm deps:setup-playwright"
  },
  "dependencies": {
    "openapi-typescript": "7.10.1",
    "picocolors": "^1.1.1",
    "update-notifier": "^7.3.1",
    "yargs": "18.0.0"
  },
  "devDependencies": {
    "@types/js-yaml": "^4.0.9",
<<<<<<< HEAD
    "@types/node": "^24.8.1",
    "@types/update-notifier": "^6.0.8",
    "@types/yargs": "^17.0.33",
    "@vitest/browser": "^3.2.4",
    "@vitest/coverage-istanbul": "^3.2.4",
=======
    "@types/node": "^24.9.1",
    "@types/yargs": "^17.0.34",
    "@vitest/browser": "^4.0.3",
    "@vitest/browser-playwright": "^4.0.3",
    "@vitest/coverage-istanbul": "^4.0.3",
>>>>>>> f124c018
    "@zimic/eslint-config-node": "workspace:*",
    "@zimic/interceptor": "workspace:*",
    "@zimic/lint-staged-config": "workspace:*",
    "@zimic/tsconfig": "workspace:*",
    "@zimic/utils": "workspace:*",
    "dotenv-cli": "^10.0.0",
    "eslint": "^9.38.0",
    "execa": "9.6.0",
    "js-yaml": "^4.1.0",
    "playwright": "^1.56.1",
    "prettier": "^3.6.2",
    "tsup": "^8.4.0",
    "tsx": "^4.20.6",
    "typescript": "^5.9.3",
    "vitest": "^4.0.3"
  },
  "peerDependencies": {
    "typescript": ">=5.0.0"
  },
  "peerDependenciesMeta": {
    "typescript": {
      "optional": true
    }
  }
}<|MERGE_RESOLUTION|>--- conflicted
+++ resolved
@@ -94,19 +94,12 @@
   },
   "devDependencies": {
     "@types/js-yaml": "^4.0.9",
-<<<<<<< HEAD
-    "@types/node": "^24.8.1",
+    "@types/node": "^24.9.1",
     "@types/update-notifier": "^6.0.8",
-    "@types/yargs": "^17.0.33",
-    "@vitest/browser": "^3.2.4",
-    "@vitest/coverage-istanbul": "^3.2.4",
-=======
-    "@types/node": "^24.9.1",
     "@types/yargs": "^17.0.34",
     "@vitest/browser": "^4.0.3",
     "@vitest/browser-playwright": "^4.0.3",
     "@vitest/coverage-istanbul": "^4.0.3",
->>>>>>> f124c018
     "@zimic/eslint-config-node": "workspace:*",
     "@zimic/interceptor": "workspace:*",
     "@zimic/lint-staged-config": "workspace:*",
