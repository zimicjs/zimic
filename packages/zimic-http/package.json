--- conflicted
+++ resolved
@@ -12,11 +12,7 @@
     "api",
     "static"
   ],
-<<<<<<< HEAD
-  "version": "1.3.2",
-=======
   "version": "1.3.3-canary.0",
->>>>>>> 65504b46
   "homepage": "https://zimic.dev/docs/http",
   "repository": {
     "type": "git",
