--- conflicted
+++ resolved
@@ -12,11 +12,7 @@
     "api",
     "static"
   ],
-<<<<<<< HEAD
   "version": "1.0.0-rc.3",
-=======
-  "version": "0.7.4-canary.0",
->>>>>>> 783f8405
   "repository": {
     "type": "git",
     "url": "https://github.com/zimicjs/zimic.git",
