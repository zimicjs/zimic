--- conflicted
+++ resolved
@@ -13,11 +13,7 @@
     "api",
     "static"
   ],
-<<<<<<< HEAD
-  "version": "1.2.6",
-=======
   "version": "1.2.7-canary.6",
->>>>>>> 743843ff
   "homepage": "https://zimic.dev/docs/fetch",
   "repository": {
     "type": "git",
