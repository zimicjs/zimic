--- conflicted
+++ resolved
@@ -13,11 +13,7 @@
     "api",
     "static"
   ],
-<<<<<<< HEAD
   "version": "1.0.0-rc.5",
-=======
-  "version": "0.6.5",
->>>>>>> 7df8a7b0
   "repository": {
     "type": "git",
     "url": "https://github.com/zimicjs/zimic.git",
