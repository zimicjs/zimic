{
  "name": "@zimic/fetch",
  "description": "Next-gen TypeScript-first fetch API client",
  "keywords": [
    "zimic",
    "fetch",
    "typescript",
    "types",
    "typegen",
    "validation",
    "inference",
    "http",
    "api",
    "static"
  ],
  "version": "1.2.4-canary.0",
  "homepage": "https://zimic.dev/docs/fetch",
  "repository": {
    "type": "git",
    "url": "https://github.com/zimicjs/zimic.git",
    "directory": "packages/zimic-fetch"
  },
  "author": {
    "name": "Diego Aquino",
    "url": "https://github.com/diego-aquino"
  },
  "funding": {
    "type": "github",
    "url": "https://github.com/sponsors/zimicjs"
  },
  "private": false,
  "publishConfig": {
    "access": "public",
    "provenance": true
  },
  "engines": {
    "node": ">=20.0.0"
  },
  "license": "MIT",
  "files": [
    "package.json",
    "README.md",
    "LICENSE.md",
    "src",
    "!src/**/tests",
    "!src/**/__tests__",
    "!src/**/*.test.ts",
    "dist",
    "index.d.ts"
  ],
  "sideEffects": false,
  "main": "./dist/index.js",
  "module": "./dist/index.mjs",
  "types": "index.d.ts",
  "exports": {
    ".": {
      "types": "./index.d.ts",
      "import": "./dist/index.mjs",
      "require": "./dist/index.js",
      "default": "./dist/index.js"
    },
    "./package.json": "./package.json"
  },
  "scripts": {
    "dev": "tsup --watch",
    "build": "tsup",
    "lint": "eslint --cache --no-error-on-unmatched-pattern --no-warn-ignored --fix",
    "lint:turbo": "pnpm lint . --max-warnings 0",
    "style": "prettier --log-level warn --ignore-unknown --no-error-on-unmatched-pattern --cache",
    "style:check": "pnpm style --check",
    "style:format": "pnpm style --write",
    "test": "dotenv -v NODE_ENV=test -v FORCE_COLOR=1 -- vitest",
    "test:turbo": "dotenv -v CI=true -- pnpm run test run --coverage",
    "types:check": "tsc --noEmit",
    "deps:setup-playwright": "playwright install chromium",
    "deps:setup": "pnpm deps:setup-playwright"
  },
  "devDependencies": {
<<<<<<< HEAD
    "@types/node": "^24.10.0",
    "@vitest/browser": "^4.0.8",
    "@vitest/browser-playwright": "^4.0.8",
    "@vitest/coverage-istanbul": "^4.0.8",
=======
    "@types/node": "^24.10.1",
    "@vitest/browser": "^4.0.6",
    "@vitest/browser-playwright": "^4.0.6",
    "@vitest/coverage-istanbul": "^4.0.6",
>>>>>>> 415e3232
    "@zimic/eslint-config-node": "workspace:*",
    "@zimic/interceptor": "workspace:*",
    "@zimic/lint-staged-config": "workspace:*",
    "@zimic/tsconfig": "workspace:*",
    "@zimic/utils": "workspace:*",
    "dotenv-cli": "^11.0.0",
    "eslint": "^9.39.1",
    "picocolors": "^1.1.1",
    "playwright": "^1.56.1",
    "tsup": "^8.5.1",
    "typescript": "^5.9.3",
    "vitest": "^4.0.8"
  },
  "peerDependencies": {
    "@zimic/http": "^1.3.0 || workspace:*",
    "typescript": ">=5.0.0"
  },
  "peerDependenciesMeta": {
    "typescript": {
      "optional": true
    }
  }
}<|MERGE_RESOLUTION|>--- conflicted
+++ resolved
@@ -76,17 +76,10 @@
     "deps:setup": "pnpm deps:setup-playwright"
   },
   "devDependencies": {
-<<<<<<< HEAD
-    "@types/node": "^24.10.0",
-    "@vitest/browser": "^4.0.8",
-    "@vitest/browser-playwright": "^4.0.8",
-    "@vitest/coverage-istanbul": "^4.0.8",
-=======
     "@types/node": "^24.10.1",
-    "@vitest/browser": "^4.0.6",
-    "@vitest/browser-playwright": "^4.0.6",
-    "@vitest/coverage-istanbul": "^4.0.6",
->>>>>>> 415e3232
+    "@vitest/browser": "^4.0.9",
+    "@vitest/browser-playwright": "^4.0.9",
+    "@vitest/coverage-istanbul": "^4.0.9",
     "@zimic/eslint-config-node": "workspace:*",
     "@zimic/interceptor": "workspace:*",
     "@zimic/lint-staged-config": "workspace:*",
@@ -98,7 +91,7 @@
     "playwright": "^1.56.1",
     "tsup": "^8.5.1",
     "typescript": "^5.9.3",
-    "vitest": "^4.0.8"
+    "vitest": "^4.0.9"
   },
   "peerDependencies": {
     "@zimic/http": "^1.3.0 || workspace:*",
