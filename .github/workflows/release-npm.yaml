--- conflicted
+++ resolved
@@ -170,11 +170,8 @@
                   } catch (error) {
                     console.error(`Could not create release comment on #${issue.number}.`);
                     console.error(error);
-<<<<<<< HEAD
-=======
 
                     await new Promise((resolve) => setTimeout(resolve, DELAY_BETWEEN_COMMENTS * 5));
->>>>>>> 64a0e78e
                   }
                 }
 
