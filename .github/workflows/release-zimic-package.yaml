name: 'Release Package: zimic'

on:
  release:
    types:
      - published

concurrency:
  group: release-zimic-${{ github.ref_name }}
  cancel-in-progress: false

env:
  TURBO_TOKEN: ${{ secrets.TURBO_REMOTE_CACHE_TOKEN }}
  TURBO_TEAM: ${{ secrets.TURBO_REMOTE_CACHE_TEAM }}
  TURBO_LOG_ORDER: stream

jobs:
  release-to-npm:
    name: Release to NPM
    runs-on: ubuntu-latest
    if: ${{ startsWith(github.ref_name, 'v') }}
    timeout-minutes: 7

    environment: NPM

    permissions:
      contents: read
      id-token: write

    outputs:
      version-value: ${{ steps.release.outputs.version-value }}
      version-label: ${{ steps.release.outputs.version-label }}

    steps:
      - name: Checkout code
        uses: actions/checkout@v4

      - name: Release to NPM
        id: release
        uses: ./.github/actions/zimic-release-npm
        with:
          ref-name: ${{ github.ref_name }}
          project-name: zimic
          project-directory: packages/zimic
          npm-token: ${{ secrets.ZIMIC_NPM_RELEASE_TOKEN }}

  test-npm-release:
    name: Test NPM release
    runs-on: ubuntu-latest
    timeout-minutes: 15

    needs:
      - release-to-npm

    steps:
      - name: Checkout code
        uses: actions/checkout@v4
        with:
          ref: canary

      - name: Test NPM release
        uses: ./.github/actions/zimic-release-npm-test
        with:
          ref-name: ${{ github.ref_name }}
          project-name: zimic
          project-directory: packages/zimic
          turbo-token: ${{ env.TURBO_TOKEN }}
          turbo-team: ${{ env.TURBO_TEAM }}

  release-docs:
    name: Release documentation
    runs-on: ubuntu-latest
    if: ${{ startsWith(github.ref_name, 'v') && needs.release-to-npm.outputs.version-label == 'latest' }}
    timeout-minutes: 5

    needs:
      - release-to-npm

    environment: Wiki

    permissions:
      contents: write

    steps:
      - name: Checkout code
        uses: actions/checkout@v4
        with:
          path: zimic

      - name: Release documentation
        uses: ./zimic/.github/actions/zimic-release-docs
        with:
          ref-name: ${{ github.ref_name }}
          project-name: zimic
<<<<<<< HEAD
          project-directory: packages/zimic
=======
>>>>>>> 86786a2c
          wiki-ssh-key: ${{ secrets.RELEASE_GITHUB_PUSH_KEY }}
          commit-user-name: ${{ vars.RELEASE_COMMIT_USER_NAME }}
          commit-user-email: ${{ vars.RELEASE_COMMIT_USER_EMAIL }}

  publish-release-comments:
    name: Publish Zimic release comments
    runs-on: ubuntu-latest
    timeout-minutes: 15
    if: ${{ needs.release-to-npm.outputs.version-label == 'latest' }}

    needs:
      - release-to-npm
      - test-npm-release
      - release-docs

    permissions:
      issues: write
      pull-requests: write

    steps:
      - name: Checkout code
        uses: actions/checkout@v4

      - name: Publish release comments
        uses: ./.github/actions/zimic-release-comments
        with:
          ref-name: ${{ github.ref_name }}
          project-name: zimic<|MERGE_RESOLUTION|>--- conflicted
+++ resolved
@@ -92,10 +92,6 @@
         with:
           ref-name: ${{ github.ref_name }}
           project-name: zimic
-<<<<<<< HEAD
-          project-directory: packages/zimic
-=======
->>>>>>> 86786a2c
           wiki-ssh-key: ${{ secrets.RELEASE_GITHUB_PUSH_KEY }}
           commit-user-name: ${{ vars.RELEASE_COMMIT_USER_NAME }}
           commit-user-email: ${{ vars.RELEASE_COMMIT_USER_EMAIL }}
