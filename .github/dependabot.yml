--- conflicted
+++ resolved
@@ -27,18 +27,6 @@
       - dependency-name: chalk
         update-types:
           - version-update:semver-major
-<<<<<<< HEAD
-      # Migrating from ESLint 8 to 9 includes breaking changes. See: https://github.com/zimicjs/zimic/issues/421.
-      - dependency-name: eslint
-        update-types:
-          - version-update:semver-major
-=======
-      - dependency-name: msw
-        update-types:
-          - version-update:semver-major
-          - version-update:semver-minor
-          - version-update:semver-patch
->>>>>>> 0c94acf5
 
   - package-ecosystem: github-actions
     directories:
