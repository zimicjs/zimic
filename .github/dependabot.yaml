version: 2

updates:
  - package-ecosystem: npm
    directory: /
    schedule:
      interval: weekly
      day: sunday
      time: '00:00'
      timezone: America/Sao_Paulo
    labels:
      - dependencies
    commit-message:
      prefix: chore(root)
    target-branch: canary
    groups:
      npm:
        patterns:
          - '*'
    ignore:
<<<<<<< HEAD
      # Blocked by https://github.com/eslint/eslint/issues/20272
      - dependency-name: eslint
=======
      # Blocked by https://github.com/mswjs/msw/issues/2585 and https://github.com/mswjs/msw/issues/2597.
      - dependency-name: msw
        update-types:
          - version-update:semver-major
          - version-update:semver-minor
          - version-update:semver-patch
      # Blocked by https://github.com/vitest-dev/vitest/issues/8983.
      - dependency-name: vitest
        update-types:
          - version-update:semver-major
          - version-update:semver-minor
          - version-update:semver-patch
      # Blocked by https://github.com/vitest-dev/vitest/issues/8983.
      - dependency-name: '@vitest/browser'
        update-types:
          - version-update:semver-major
          - version-update:semver-minor
          - version-update:semver-patch
      # Blocked by https://github.com/vitest-dev/vitest/issues/8983.
      - dependency-name: '@vitest/browser-playwright'
        update-types:
          - version-update:semver-major
          - version-update:semver-minor
          - version-update:semver-patch
      # Blocked by https://github.com/vitest-dev/vitest/issues/8983.
      - dependency-name: '@vitest/coverage-istanbul'
>>>>>>> 479ff4f2
        update-types:
          - version-update:semver-major
          - version-update:semver-minor
          - version-update:semver-patch

  - package-ecosystem: github-actions
    directory: /
    schedule:
      interval: weekly
      day: sunday
      time: '00:00'
      timezone: America/Sao_Paulo
    labels:
      - dependencies
    commit-message:
      prefix: chore(root)
    target-branch: canary
    groups:
      github-actions:
        patterns:
          - '*'<|MERGE_RESOLUTION|>--- conflicted
+++ resolved
@@ -17,42 +17,6 @@
       npm:
         patterns:
           - '*'
-    ignore:
-<<<<<<< HEAD
-      # Blocked by https://github.com/eslint/eslint/issues/20272
-      - dependency-name: eslint
-=======
-      # Blocked by https://github.com/mswjs/msw/issues/2585 and https://github.com/mswjs/msw/issues/2597.
-      - dependency-name: msw
-        update-types:
-          - version-update:semver-major
-          - version-update:semver-minor
-          - version-update:semver-patch
-      # Blocked by https://github.com/vitest-dev/vitest/issues/8983.
-      - dependency-name: vitest
-        update-types:
-          - version-update:semver-major
-          - version-update:semver-minor
-          - version-update:semver-patch
-      # Blocked by https://github.com/vitest-dev/vitest/issues/8983.
-      - dependency-name: '@vitest/browser'
-        update-types:
-          - version-update:semver-major
-          - version-update:semver-minor
-          - version-update:semver-patch
-      # Blocked by https://github.com/vitest-dev/vitest/issues/8983.
-      - dependency-name: '@vitest/browser-playwright'
-        update-types:
-          - version-update:semver-major
-          - version-update:semver-minor
-          - version-update:semver-patch
-      # Blocked by https://github.com/vitest-dev/vitest/issues/8983.
-      - dependency-name: '@vitest/coverage-istanbul'
->>>>>>> 479ff4f2
-        update-types:
-          - version-update:semver-major
-          - version-update:semver-minor
-          - version-update:semver-patch
 
   - package-ecosystem: github-actions
     directory: /
