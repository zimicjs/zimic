--- conflicted
+++ resolved
@@ -17,17 +17,6 @@
       npm:
         patterns:
           - '*'
-    ignore:
-<<<<<<< HEAD
-      # Blocked by https://github.com/swc-project/swc/issues/11120.
-      - dependency-name: '@swc/core'
-=======
-      # Blocked by https://github.com/mswjs/msw/issues/2585 and https://github.com/mswjs/msw/issues/2597.
-      - dependency-name: msw
->>>>>>> 8fdd1dfa
-        update-types:
-          - version-update:semver-minor
-          - version-update:semver-patch
 
   - package-ecosystem: github-actions
     directory: /
