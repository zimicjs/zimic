--- conflicted
+++ resolved
@@ -624,13 +624,8 @@
   packages/zimic-fetch:
     dependencies:
       '@zimic/http':
-<<<<<<< HEAD
-        specifier: ^0.2.0 || ^0.2.0-canary.0
-        version: 0.2.1(typescript@5.8.2)
-=======
         specifier: ^0.3.0 || ^0.3.0-canary.0
         version: link:../zimic-http
->>>>>>> 8c378c60
     devDependencies:
       '@types/node':
         specifier: ^22.13.14
@@ -754,13 +749,8 @@
         specifier: 0.10.3
         version: 0.10.3
       '@zimic/http':
-<<<<<<< HEAD
-        specifier: ^0.2.0 || ^0.2.0-canary.0
-        version: 0.2.1(typescript@5.8.2)
-=======
         specifier: ^0.3.0 || ^0.3.0-canary.0
         version: link:../zimic-http
->>>>>>> 8c378c60
       execa:
         specifier: 9.5.2
         version: 9.5.2
