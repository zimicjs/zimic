--- conflicted
+++ resolved
@@ -1,11 +1,7 @@
 {
   "name": "zimic-root",
   "description": "TypeScript-first, statically inferred HTTP mocks",
-<<<<<<< HEAD
-  "version": "0.11.1-canary.0",
-=======
   "version": "0.11.1",
->>>>>>> 5a8450c5
   "repository": {
     "type": "git",
     "url": "https://github.com/zimicjs/zimic.git"
