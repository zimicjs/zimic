--- conflicted
+++ resolved
@@ -1,11 +1,7 @@
 {
   "name": "zimic-root",
   "description": "TypeScript-first, statically inferred HTTP mocks",
-<<<<<<< HEAD
-  "version": "0.8.1-canary.0",
-=======
   "version": "0.8.1",
->>>>>>> 64a0e78e
   "repository": {
     "type": "git",
     "url": "https://github.com/zimicjs/zimic.git"
